driver:
  name: vagrant
  customize:
    cpus: 2
    memory: 4096

transport:
  name: winrm
  elevated: true

provisioner:
  name: chef_zero

verifier:
  name: pester

platforms:
  - name: windows-7
    driver_config:
      box: chef/windows-7-professional
  - name: windows-8.1
    driver_config:
      box: chef/windows-8.1-professional
  - name: windows-2008r2
    driver_config:
      box: chef/windows-server-2008r2-standard
  - name: windows-2012r2
    driver_config:
      box: chef/windows-server-2012r2-standard
  - name: windows-2012r2-chef-12.1
    driver_config:
      box: chef/windows-server-2012r2-standard
    provisioner:
      require_chef_omnibus: 12.1.0

suites:
  - name: autorun
    run_list:
      - recipe[test::autorun]
  - name: certificate
    run_list:
      - recipe[test::certificate]
  - name: feature
    run_list:
      - recipe[test::feature]
  - name: font
    run_list:
      - recipe[test::font]
  - name: http_acl
    run_list:
      - recipe[test::http_acl]
  - name: package
    run_list:
<<<<<<< HEAD
      - recipe[test::package]
  - name: path
    run_list:
      - recipe[test::path]
  - name: tasks
    run_list:
      - recipe[test::tasks]
=======
      - recipe[windows::default]
      - recipe[minimal::package]
  - name: share
    run_list:
      - recipe[windows::default]
      - recipe[minimal::share]
>>>>>>> ffe99806
<|MERGE_RESOLUTION|>--- conflicted
+++ resolved
@@ -51,7 +51,6 @@
       - recipe[test::http_acl]
   - name: package
     run_list:
-<<<<<<< HEAD
       - recipe[test::package]
   - name: path
     run_list:
@@ -59,11 +58,6 @@
   - name: tasks
     run_list:
       - recipe[test::tasks]
-=======
-      - recipe[windows::default]
-      - recipe[minimal::package]
   - name: share
     run_list:
-      - recipe[windows::default]
-      - recipe[minimal::share]
->>>>>>> ffe99806
+      - recipe[test::share]