--- conflicted
+++ resolved
@@ -3,10 +3,6 @@
 group :development do
   # The current official branch is the 'windows-guest-support' branch, but it isn't working for me right now.
   gem "test-kitchen", :git => 'https://github.com/test-kitchen/test-kitchen.git', :branch => 'windows-guest-support'
-<<<<<<< HEAD
-  #gem 'test-kitchen', git: 'https://github.com/test-kitchen/test-kitchen.git', :branch => 'windows-guest-support'
-=======
->>>>>>> 8461a854
 
   # afiune/Transport supports copying files from Windows -> Windows
   gem 'kitchen-vagrant', git: 'https://github.com/jdmundrawala/kitchen-vagrant.git', :branch => 'Transport'
