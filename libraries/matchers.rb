--- conflicted
+++ resolved
@@ -11,6 +11,7 @@
   ChefSpec.define_matcher :windows_path
   ChefSpec.define_matcher :windows_printer
   ChefSpec.define_matcher :windows_printer_port
+  ChefSpec.define_matcher :windows_share
   ChefSpec.define_matcher :windows_shortcut
   ChefSpec.define_matcher :windows_task
   ChefSpec.define_matcher :windows_zipfile
@@ -91,22 +92,6 @@
     ChefSpec::Matchers::ResourceMatcher.new(:windows_certificate, :acl_add, resource_name)
   end
 
-<<<<<<< HEAD
-=======
-  define_method.call :windows_package
-  define_method.call :windows_feature
-  define_method.call :windows_task
-  define_method.call :windows_path
-  define_method.call :windows_batch
-  define_method.call :windows_pagefile
-  define_method.call :windows_zipfile
-  define_method.call :windows_shortcut
-  define_method.call :windows_auto_run
-  define_method.call :windows_printer
-  define_method.call :windows_printer_port
-  define_method.call :windows_reboot
-  define_method.call :windows_share
->>>>>>> ffe99806
   #
   # Assert that a +windows_package+ resource exists in the Chef run with the
   # action +:install+. Given a Chef Recipe that installs "Node.js" as a
@@ -523,8 +508,6 @@
     ChefSpec::Matchers::ResourceMatcher.new(:windows_zipfile, :zip, resource_name)
   end
 
-<<<<<<< HEAD
-=======
   #
   # Assert that a +windows_share+ resource exists in the Chef run with the
   # action +:create+. Given a Chef Recipe that shares "c:/src"
@@ -575,8 +558,6 @@
     ChefSpec::Matchers::ResourceMatcher.new(:windows_share, :delete, resource_name)
   end
 
-
->>>>>>> ffe99806
   # All the other less commonly used LWRPs
   def create_windows_shortcut(resource_name)
     ChefSpec::Matchers::ResourceMatcher.new(:windows_shortcut, :create, resource_name)
