--- conflicted
+++ resolved
@@ -456,11 +456,7 @@
     ChefSpec::Matchers::ResourceMatcher.new(:windows_reboot, :cancel, resource_name)
   end
 
-<<<<<<< HEAD
   def create_windows_share(resource_name)
     ChefSpec::Matchers::ResourceMatcher.new(:windows_share, :create, resource_name)
   end
-
-=======
->>>>>>> e3af0894
 end