--- conflicted
+++ resolved
@@ -22,11 +22,8 @@
 # and not very useful
 actions :create, :delete, :run, :change, :enable, :disable
 
-<<<<<<< HEAD
-attribute :name, :kind_of => String, :name_attribute => true, :regex => [ /\A[^\/\:\*\?\<\>\|]+\z/ ]
-=======
-attribute :task_name, :kind_of => String, :name_attribute => true, :regex => [ /\A[^\\\/\:\*\?\<\>\|]+\z/ ]
->>>>>>> a23ab849
+
+attribute :task_name, :kind_of => String, :name_attribute => true, :regex => [ /\A[^\/\:\*\?\<\>\|]+\z/ ]
 attribute :command, :kind_of => String
 attribute :cwd, :kind_of => String
 attribute :user, :kind_of => String, :default => nil
